--- conflicted
+++ resolved
@@ -164,7 +164,6 @@
       Nothing  ->
           return Nothing
 
-<<<<<<< HEAD
   let ptType = "http://schemas.openxmlformats.org/officeDocument/2006/relationships/pivotTable"
   pTables <- forM (allByType ptType sheetRels) $ \rel -> do
     let ptPath = relTarget rel
@@ -172,10 +171,7 @@
     note (InconsistentXlsx $ "Bad pivot table in " <> T.pack ptPath) $
       parsePivotTable (flip Prelude.lookup caches) bs
 
-  return $ Worksheet cws rowProps cells mDrawing merges sheetViews pageSetup condFormtattings pTables
-=======
-  return $ Worksheet cws rowProps cells mDrawing merges sheetViews pageSetup condFormtattings validations
->>>>>>> af675268
+  return $ Worksheet cws rowProps cells mDrawing merges sheetViews pageSetup condFormtattings validations pTables
 
 extractCellValue :: SharedStringTable -> Text -> Text -> [CellValue]
 extractCellValue sst "s" v =
